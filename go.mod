module github.com/brancz/kube-rbac-proxy

<<<<<<< HEAD
go 1.21
=======
go 1.22
>>>>>>> 59cc6053

require (
	github.com/ghodss/yaml v1.0.0
	github.com/google/go-cmp v0.6.0
	github.com/oklog/run v1.1.0
	github.com/spf13/cobra v1.8.0
	github.com/spf13/pflag v1.0.5
	golang.org/x/net v0.25.0
	gopkg.in/yaml.v2 v2.4.0
	k8s.io/api v0.28.6
	k8s.io/apimachinery v0.28.6
	k8s.io/apiserver v0.28.6
	k8s.io/client-go v0.28.6
	k8s.io/component-base v0.28.6
	k8s.io/klog/v2 v2.120.1
)

require (
	github.com/Azure/go-ansiterm v0.0.0-20210617225240-d185dfc1b5a1 // indirect
	github.com/NYTimes/gziphandler v1.1.1 // indirect
	github.com/antlr/antlr4/runtime/Go/antlr/v4 v4.0.0-20230305170008-8188dc5388df // indirect
	github.com/asaskevich/govalidator v0.0.0-20190424111038-f61b66f89f4a // indirect
	github.com/beorn7/perks v1.0.1 // indirect
	github.com/blang/semver/v4 v4.0.0 // indirect
	github.com/cenkalti/backoff/v4 v4.2.1 // indirect
	github.com/cespare/xxhash/v2 v2.2.0 // indirect
	github.com/coreos/go-oidc v2.2.1+incompatible // indirect
	github.com/coreos/go-semver v0.3.1 // indirect
	github.com/coreos/go-systemd/v22 v22.5.0 // indirect
	github.com/davecgh/go-spew v1.1.1 // indirect
	github.com/emicklei/go-restful/v3 v3.9.0 // indirect
	github.com/evanphx/json-patch v4.12.0+incompatible // indirect
	github.com/felixge/httpsnoop v1.0.3 // indirect
	github.com/fsnotify/fsnotify v1.6.0 // indirect
	github.com/go-logr/logr v1.4.1 // indirect
	github.com/go-logr/stdr v1.2.2 // indirect
	github.com/go-openapi/jsonpointer v0.19.6 // indirect
	github.com/go-openapi/jsonreference v0.20.2 // indirect
	github.com/go-openapi/swag v0.22.3 // indirect
	github.com/gogo/protobuf v1.3.2 // indirect
	github.com/golang/groupcache v0.0.0-20210331224755-41bb18bfe9da // indirect
	github.com/golang/protobuf v1.5.3 // indirect
	github.com/google/cel-go v0.16.1 // indirect
	github.com/google/gnostic-models v0.6.8 // indirect
	github.com/google/gofuzz v1.2.0 // indirect
	github.com/google/uuid v1.3.0 // indirect
	github.com/grpc-ecosystem/go-grpc-prometheus v1.2.0 // indirect
	github.com/grpc-ecosystem/grpc-gateway/v2 v2.7.0 // indirect
	github.com/imdario/mergo v0.3.6 // indirect
	github.com/inconshreveable/mousetrap v1.1.0 // indirect
	github.com/josharian/intern v1.0.0 // indirect
	github.com/json-iterator/go v1.1.12 // indirect
	github.com/mailru/easyjson v0.7.7 // indirect
	github.com/matttproud/golang_protobuf_extensions v1.0.4 // indirect
	github.com/moby/term v0.0.0-20221205130635-1aeaba878587 // indirect
	github.com/modern-go/concurrent v0.0.0-20180306012644-bacd9c7ef1dd // indirect
	github.com/modern-go/reflect2 v1.0.2 // indirect
	github.com/munnerz/goautoneg v0.0.0-20191010083416-a7dc8b61c822 // indirect
	github.com/pkg/errors v0.9.1 // indirect
	github.com/pquerna/cachecontrol v0.1.0 // indirect
	github.com/prometheus/client_golang v1.16.0 // indirect
	github.com/prometheus/client_model v0.4.0 // indirect
	github.com/prometheus/common v0.44.0 // indirect
	github.com/prometheus/procfs v0.10.1 // indirect
	github.com/stoewer/go-strcase v1.2.0 // indirect
	go.etcd.io/etcd/api/v3 v3.5.9 // indirect
	go.etcd.io/etcd/client/pkg/v3 v3.5.9 // indirect
	go.etcd.io/etcd/client/v3 v3.5.9 // indirect
	go.opentelemetry.io/contrib/instrumentation/google.golang.org/grpc/otelgrpc v0.35.0 // indirect
	go.opentelemetry.io/contrib/instrumentation/net/http/otelhttp v0.35.1 // indirect
	go.opentelemetry.io/otel v1.10.0 // indirect
	go.opentelemetry.io/otel/exporters/otlp/internal/retry v1.10.0 // indirect
	go.opentelemetry.io/otel/exporters/otlp/otlptrace v1.10.0 // indirect
	go.opentelemetry.io/otel/exporters/otlp/otlptrace/otlptracegrpc v1.10.0 // indirect
	go.opentelemetry.io/otel/metric v0.31.0 // indirect
	go.opentelemetry.io/otel/sdk v1.10.0 // indirect
	go.opentelemetry.io/otel/trace v1.10.0 // indirect
	go.opentelemetry.io/proto/otlp v0.19.0 // indirect
	go.uber.org/atomic v1.10.0 // indirect
	go.uber.org/multierr v1.11.0 // indirect
	go.uber.org/zap v1.19.0 // indirect
	golang.org/x/crypto v0.23.0 // indirect
	golang.org/x/exp v0.0.0-20220722155223-a9213eeb770e // indirect
	golang.org/x/oauth2 v0.8.0 // indirect
	golang.org/x/sync v0.5.0 // indirect
	golang.org/x/sys v0.20.0 // indirect
	golang.org/x/term v0.20.0 // indirect
	golang.org/x/text v0.15.0 // indirect
	golang.org/x/time v0.3.0 // indirect
	google.golang.org/appengine v1.6.7 // indirect
	google.golang.org/genproto v0.0.0-20230526161137-0005af68ea54 // indirect
	google.golang.org/genproto/googleapis/api v0.0.0-20230525234035-dd9d682886f9 // indirect
	google.golang.org/genproto/googleapis/rpc v0.0.0-20230525234030-28d5490b6b19 // indirect
	google.golang.org/grpc v1.56.3 // indirect
	google.golang.org/protobuf v1.31.0 // indirect
	gopkg.in/inf.v0 v0.9.1 // indirect
	gopkg.in/natefinch/lumberjack.v2 v2.2.1 // indirect
	gopkg.in/square/go-jose.v2 v2.6.0 // indirect
	gopkg.in/yaml.v3 v3.0.1 // indirect
	k8s.io/kms v0.28.6 // indirect
	k8s.io/kube-openapi v0.0.0-20230717233707-2695361300d9 // indirect
	k8s.io/utils v0.0.0-20230406110748-d93618cff8a2 // indirect
	sigs.k8s.io/apiserver-network-proxy/konnectivity-client v0.1.2 // indirect
	sigs.k8s.io/json v0.0.0-20221116044647-bc3834ca7abd // indirect
	sigs.k8s.io/structured-merge-diff/v4 v4.2.3 // indirect
	sigs.k8s.io/yaml v1.3.0 // indirect
)<|MERGE_RESOLUTION|>--- conflicted
+++ resolved
@@ -1,10 +1,6 @@
 module github.com/brancz/kube-rbac-proxy
 
-<<<<<<< HEAD
-go 1.21
-=======
 go 1.22
->>>>>>> 59cc6053
 
 require (
 	github.com/ghodss/yaml v1.0.0
