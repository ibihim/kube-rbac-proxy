--- conflicted
+++ resolved
@@ -60,11 +60,8 @@
 		"TLS":                testTLS(client),
 		"StaticAuthorizer":   testStaticAuthorizer(client),
 		"HTTP2":              testHTTP2(client),
-<<<<<<< HEAD
 		"HardcodedAuthz":     testHardcodedAuthorizer(client),
-=======
 		"Flags":              testFlags(client),
->>>>>>> 59cc6053
 	}
 
 	for name, tc := range tests {
