--- conflicted
+++ resolved
@@ -60,11 +60,8 @@
 		"TLS":                testTLS(client),
 		"StaticAuthorizer":   testStaticAuthorizer(client),
 		"HTTP2":              testHTTP2(client),
-<<<<<<< HEAD
 		"HardcodedAuthz":     testHardcodedAuthorizer(client),
-=======
 		"Flags":              testFlags(client),
->>>>>>> f0895cf3
 	}
 
 	for name, tc := range tests {
